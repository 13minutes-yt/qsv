[package]
name          = "qsv"
version       = "0.28.0"                                                  #:version
authors       = ["Joel Natividad <joel@datHere.com>"]
description   = "A high performance CSV command line toolkit."
documentation = "https://docs.rs/crate/qsv"
homepage      = "https://github.com/jqnatividad/qsv"
repository    = "https://github.com/jqnatividad/qsv"
readme        = "README.md"
keywords      = ["csv", "geocode", "data-engineering", "cli", "opendata"]
categories    = ["command-line-utilities", "parser-implementations"]
license       = "MIT OR Unlicense"
autotests     = false
edition       = "2021"
rust-version  = "1.56"
autobins      = false

[[bin]]
name    = "qsv"
test    = false
bench   = false
doctest = false
path    = "src/main.rs"

[[bin]]
name    = "qsvlite"
test    = false
bench   = false
doctest = false
path    = "src/mainlite.rs"

[[test]]
name = "tests"

[profile.release]
codegen-units = 1
debug         = false
lto           = true
opt-level     = 3

[profile.test]
opt-level = 3

[dependencies]
byteorder = "1.4"
cached = { version = "0.26", default-features = false, features = [
    "proc_macro",
] }
censor = { version = "0.2", optional = true }
chrono = { version = "0.4", optional = true }
crossbeam-channel = "0.5"
csv = "1.1"
csv-index = "0.1"
dateparser = "0.1"
docopt = "1"
eudex = { version = "0.1", optional = true }
filetime = "0.2"
flexi_logger = { version = "0.22", features = ["compress"] }
governor = "0.4"
hlua = { version = "0.4", optional = true }
indicatif = "0.16"
itertools = "0.10"
jql = { version = "3", default-features = false }
log = "0.4"
mimalloc = { version = "0.1", default-features = false, optional = true }
num_cpus = "1"
once_cell = { version = "1.9", optional = true }
pyo3 = { version = "0.15", features = [
    "abi3-py37",
    "auto-initialize",
], optional = true }
qsv-stats = "0.3"
qsv_currency = { version = "0.5", optional = true }
rand = "0.8"
regex = "1"
reqwest = { version = "0.11", features = [
    "blocking",
    "json",
    "rustls-tls",
], default-features = false }
reverse_geocoder = { version = "2", optional = true }
self_update = { version = "0.28", features = [
    "archive-zip",
    "compression-zip-deflate",
    "rustls",
], default-features = false }
serde = { version = "1", features = ["derive"] }
serde_json = "1.0"
strsim = { version = "0.10", optional = true }
tabwriter = "1.2"
test-data-generation = { version = "0.3", optional = true }
thousands = "0.2"
threadpool = "1.8"
titlecase = { version = "1", optional = true }
uuid = { version = "0.8", features = ["v4"] }
vader_sentiment = { version = "0.1", optional = true }
<<<<<<< HEAD
whatlang = { version = "0.12", optional = true }
reqwest = { version = "0.11", features = [
    "blocking",
    "rustls-tls",
    "cookies"
], default-features = false }
jql = { version = "3", default-features = false }
pyo3 = { version = "0.15", features = [
    "auto-initialize",
    "abi3-py37",
], optional = true }
governor = "0.4"
anyhow = "1.0"
=======
whatlang = { version = "0.13.0", optional = true }
>>>>>>> 93d784ae

[dev-dependencies]
actix-governor = "0.2"
actix-web      = "3.3"
quickcheck     = { version = "1", default-features = false }

[features]
default = ["mimalloc"]
apply = [
    "censor",
    "chrono",
    "eudex",
    "once_cell",
    "qsv_currency",
    "reverse_geocoder",
    "strsim",
    "titlecase",
    "vader_sentiment",
    "whatlang",
]
foreach = []
generate = ["test-data-generation"]
lua = ["hlua"]
python = ["pyo3"]<|MERGE_RESOLUTION|>--- conflicted
+++ resolved
@@ -94,8 +94,7 @@
 titlecase = { version = "1", optional = true }
 uuid = { version = "0.8", features = ["v4"] }
 vader_sentiment = { version = "0.1", optional = true }
-<<<<<<< HEAD
-whatlang = { version = "0.12", optional = true }
+whatlang = { version = "0.13.0", optional = true }
 reqwest = { version = "0.11", features = [
     "blocking",
     "rustls-tls",
@@ -108,9 +107,8 @@
 ], optional = true }
 governor = "0.4"
 anyhow = "1.0"
-=======
-whatlang = { version = "0.13.0", optional = true }
->>>>>>> 93d784ae
+
+
 
 [dev-dependencies]
 actix-governor = "0.2"
