static USAGE: &str = r#"
Formats recognized date fields (19 formats recognized) to a specified date format
using strftime date format specifiers.

See https://github.com/jqnatividad/belt/tree/main/dateparser#accepted-date-formats for
recognized date formats.
See https://docs.rs/chrono/latest/chrono/format/strftime/ for 
accepted date format specifiers for --formatstr.
Defaults to ISO 8601/RFC 3339 format when --formatstr is not specified.
( "%Y-%m-%dT%H:%M:%S%z" - e.g. 2001-07-08T00:34:60.026490+09:30 )

Examples:
Format dates in Open Date column to ISO 8601/RFC 3339 format:

  $ qsv datefmt 'Open Date' file.csv

Format multiple date columns in file.csv to ISO 8601/RFC 3339 format:

  $ qsv datefmt 'Open Date,Modified Date,Closed Date' file.csv

Format all columns that end with "_date" case-insensitive in file.csv to ISO 8601/RFC 3339 format:

  $ qsv datefmt '/(?i) date$/' file.csv

Format dates in OpenDate column using '%Y-%m-%d' format:

  $ qsv datefmt OpenDate --formatstr '%Y-%m-%d' file.csv

Format multiple date columns using '%Y-%m-%d' format:

  $ qsv datefmt OpenDate,CloseDate,ReopenDate --formatstr '%Y-%m-%d' file.csv

Get the week number for OpenDate and store it in the week_number column:

  $ qsv datefmt OpenDate --formatstr '%V' --new-column week_number file.csv

Get the day of the week for several date columns and store it in the corresponding weekday columns:

  $ qsv datefmt OpenDate,CloseDate --formatstr '%u' --rename Open_weekday,Close_weekday file.csv

For more extensive examples, see https://github.com/jqnatividad/qsv/blob/master/tests/test_datefmt.rs.

Usage:
qsv datefmt [--formatstr=<string>] [options] <column> [<input>]
qsv datefmt --help

datefmt arguments:
    <column>                    The column/s to apply the date formats to.
                                Note that the <column> argument supports multiple columns.
                                See 'qsv select --help' for the format details.

    --formatstr=<string>        The date format to use for the datefmt operation.
                                The date format to use. For formats, see
                                https://docs.rs/chrono/latest/chrono/format/strftime/
                                Default to ISO 8601 / RFC 3339 date & time format -
                                "%Y-%m-%dT%H:%M:%S%z" - e.g. 2001-07-08T00:34:60.026490+09:30
                                [default: %+]
        
    <input>                     The input file to read from. If not specified, reads from stdin.

datefmt options:
    -c, --new-column <name>     Put the transformed values in a new column instead.
    -r, --rename <name>         New name for the transformed column.
    --prefer-dmy                Prefer to parse dates in dmy format. Otherwise, use mdy format.
    --keep-zero-time            If a formatted date ends with "T00:00:00+00:00", keep the time
                                instead of removing it.
<<<<<<< HEAD

    --input-tz=<string>         The timezone to use for the input date if the date does not have
                                timezone specified. The timezone must be a valid IANA timezone name or
                                the string "local" for the local timezone.
                                See https://en.wikipedia.org/wiki/List_of_tz_database_time_zones
                                for a list of valid timezone names.
                                [default: UTC]
    --output-tz=<string>        The timezone to use for the output date.
                                The timezone must be a valid IANA timezone name or the string "local".
                                [default: UTC]
    --default-tz=<string>       The timezone to use for BOTH input and output dates when they do have timezone.
                                Shortcut for --input-tz and --output-tz set to the same timezone.
                                The timezone must be a valid IANA timezone name or the string "local".
    --utc                       Shortcut for --input-tz and --output-tz set to UTC.
    --zulu                      Shortcut for --output-tz set to UTC and --formatstr set to "%Y-%m-%dT%H:%M:%SZ".                                

=======
    -R, --ts-resolution <res>   The resolution to use when parsing Unix timestamps.
                                Valid values are "sec", "milli", "micro", "nano".
                                [default: sec]
>>>>>>> 5bbb4699
    -j, --jobs <arg>            The number of jobs to run in parallel.
                                When not set, the number of jobs is set to the number of CPUs detected.
    -b, --batch <size>          The number of rows per batch to load into memory, before running in parallel.
                                [default: 50000]

Common options:
    -h, --help                  Display this message
    -o, --output <file>         Write output to <file> instead of stdout.
    -n, --no-headers            When set, the first row will not be interpreted
                                as headers.
    -d, --delimiter <arg>       The field delimiter for reading CSV data.
                                Must be a single character. (default: ,)
    -p, --progressbar           Show progress bars. Not valid for stdin.
"#;

use std::str::FromStr;

use chrono::{DateTime, TimeZone, Utc};
#[cfg(any(feature = "feature_capable", feature = "lite"))]
use indicatif::{ProgressBar, ProgressDrawTarget};
use qsv_dateparser::parse_with_preference;
use rayon::{
    iter::{IndexedParallelIterator, ParallelIterator},
    prelude::IntoParallelRefIterator,
};
use serde::Deserialize;

use crate::{
    config::{Config, Delimiter},
    select::SelectColumns,
    util,
    util::replace_column_value,
    CliResult,
};

#[derive(Deserialize)]
struct Args {
    arg_column:          SelectColumns,
    arg_input:           Option<String>,
    flag_rename:         Option<String>,
    flag_prefer_dmy:     bool,
    flag_keep_zero_time: bool,
    flag_ts_resolution:  String,
    flag_formatstr:      String,
    flag_input_tz:       Option<String>,
    flag_output_tz:      Option<String>,
    flag_default_tz:     Option<String>,
    flag_utc:            bool,
    flag_zulu:           bool,
    flag_batch:          u32,
    flag_jobs:           Option<usize>,
    flag_new_column:     Option<String>,
    flag_output:         Option<String>,
    flag_no_headers:     bool,
    flag_delimiter:      Option<Delimiter>,
    flag_progressbar:    bool,
}

#[derive(Default, Clone, Copy)]
enum TimestampResolution {
    #[default]
    Second,
    Millisecond,
    Microsecond,
    Nanosecond,
}

impl FromStr for TimestampResolution {
    type Err = String;

    fn from_str(s: &str) -> Result<Self, Self::Err> {
        match s.to_lowercase().as_str() {
            "sec" => Ok(TimestampResolution::Second),
            "milli" => Ok(TimestampResolution::Millisecond),
            "micro" => Ok(TimestampResolution::Microsecond),
            "nano" => Ok(TimestampResolution::Nanosecond),
            _ => Err(format!("Invalid timestamp resolution: {s}")),
        }
    }
}

#[inline]
fn unix_timestamp(input: &str, resolution: TimestampResolution) -> Option<DateTime<Utc>> {
    let Ok(ts_input_val) = input.parse::<i64>() else {
        return None;
    };

    match resolution {
        TimestampResolution::Second => Utc
            .timestamp_opt(ts_input_val, 0)
            .single()
            .map(|result| result.with_timezone(&Utc)),
        TimestampResolution::Millisecond => Utc
            .timestamp_millis_opt(ts_input_val)
            .single()
            .map(|result| result.with_timezone(&Utc)),
        TimestampResolution::Microsecond => Utc
            .timestamp_micros(ts_input_val)
            .single()
            .map(|result| result.with_timezone(&Utc)),
        TimestampResolution::Nanosecond => {
            let result = Utc.timestamp_nanos(ts_input_val).with_timezone(&Utc);
            Some(result)
        },
    }
}

pub fn run(argv: &[&str]) -> CliResult<()> {
    let args: Args = util::get_args(USAGE, argv)?;
    let rconfig = Config::new(&args.arg_input)
        .delimiter(args.flag_delimiter)
        .no_headers(args.flag_no_headers)
        .select(args.arg_column);

    let mut rdr = rconfig.reader()?;
    let mut wtr = Config::new(&args.flag_output).writer()?;

    let headers = rdr.byte_headers()?.clone();
    let sel = rconfig.selection(&headers)?;

    let tsres = args.flag_ts_resolution.parse::<TimestampResolution>()?;

    let mut headers = rdr.headers()?.clone();

    if let Some(new_name) = args.flag_rename {
        let new_col_names = util::ColumnNameParser::new(&new_name).parse()?;
        if new_col_names.len() != sel.len() {
            return fail_incorrectusage_clierror!(
                "Number of new columns does not match input column selection."
            );
        }
        for (i, col_index) in sel.iter().enumerate() {
            headers = replace_column_value(&headers, *col_index, &new_col_names[i]);
        }
    }

    if !rconfig.no_headers {
        if let Some(new_column) = &args.flag_new_column {
            headers.push_field(new_column);
        }
        wtr.write_record(&headers)?;
    }

    let mut flag_formatstr = args.flag_formatstr;
    let flag_new_column = args.flag_new_column;

    // prep progress bar
    #[cfg(any(feature = "feature_capable", feature = "lite"))]
    let show_progress =
        (args.flag_progressbar || util::get_envvar_flag("QSV_PROGRESSBAR")) && !rconfig.is_stdin();

    #[cfg(any(feature = "feature_capable", feature = "lite"))]
    let progress = ProgressBar::with_draw_target(None, ProgressDrawTarget::stderr_with_hz(5));

    #[cfg(any(feature = "feature_capable", feature = "lite"))]
    if show_progress {
        util::prep_progress(&progress, util::count_rows(&rconfig)?);
    } else {
        progress.set_draw_target(ProgressDrawTarget::hidden());
    }

    let prefer_dmy = args.flag_prefer_dmy || rconfig.get_dmy_preference();
    let keep_zero_time = args.flag_keep_zero_time;

    // amortize memory allocation by reusing record
    #[allow(unused_assignments)]
    let mut batch_record = csv::StringRecord::new();

    // reuse batch buffers
    let batchsize: usize = args.flag_batch as usize;
    let mut batch = Vec::with_capacity(batchsize);
    let mut batch_results = Vec::with_capacity(batchsize);

    // set timezone variables
    let mut input_tz = args.flag_input_tz;
    let mut output_tz = args.flag_output_tz;
    let default_tz = args.flag_default_tz;
    if args.flag_utc {
        input_tz = Some("UTC".to_string());
        output_tz = Some("UTC".to_string());
    }
    if args.flag_zulu {
        output_tz = Some("UTC".to_string());
        flag_formatstr = "%Y-%m-%dT%H:%M:%SZ".to_string();
    }

    // set RAYON_NUM_THREADS
    util::njobs(args.flag_jobs);

    // main loop to read CSV and construct batches for parallel processing.
    // each batch is processed via Rayon parallel iterator.
    // loop exits when batch is empty.
    'batch_loop: loop {
        for _ in 0..batchsize {
            match rdr.read_record(&mut batch_record) {
                Ok(has_data) => {
                    if has_data {
                        batch.push(std::mem::take(&mut batch_record));
                    } else {
                        // nothing else to add to batch
                        break;
                    }
                },
                Err(e) => {
                    return fail_clierror!("Error reading file: {e}");
                },
            }
        }

        if batch.is_empty() {
            // break out of infinite loop when at EOF
            break 'batch_loop;
        }

        // do actual datefmt via Rayon parallel iterator
        batch
            .par_iter()
            .map(|record_item| {
                let mut record = record_item.clone();

                let mut cell = String::new();
                #[allow(unused_assignments)]
                let mut formatted_date = String::new();
                let mut parsed_date;
                let new_column = flag_new_column.is_some();
                for col_index in &*sel {
                    record[*col_index].clone_into(&mut cell);
                    if !cell.is_empty() {
                        parsed_date = if let Some(ts) = unix_timestamp(&cell, tsres) {
                            Ok(ts)
                        } else {
                            parse_with_preference(&cell, prefer_dmy)
                        };
                        if let Ok(format_date) = parsed_date {
                            formatted_date = format_date.format(&flag_formatstr).to_string();
                            if !keep_zero_time && formatted_date.ends_with("T00:00:00+00:00") {
                                formatted_date[..10].clone_into(&mut cell);
                            } else {
                                formatted_date.clone_into(&mut cell);
                            }
                        }
                    }
                    if new_column {
                        record.push_field(&cell);
                    } else {
                        record = replace_column_value(&record, *col_index, &cell);
                    }
                }
                record
            })
            .collect_into_vec(&mut batch_results);

        // rayon collect() guarantees original order, so we can just append results each batch
        for result_record in &batch_results {
            wtr.write_record(result_record)?;
        }

        #[cfg(any(feature = "feature_capable", feature = "lite"))]
        if show_progress {
            progress.inc(batch.len() as u64);
        }

        batch.clear();
    } // end batch loop

    #[cfg(any(feature = "feature_capable", feature = "lite"))]
    if show_progress {
        util::finish_progress(&progress);
    }
    Ok(wtr.flush()?)
}<|MERGE_RESOLUTION|>--- conflicted
+++ resolved
@@ -64,8 +64,6 @@
     --prefer-dmy                Prefer to parse dates in dmy format. Otherwise, use mdy format.
     --keep-zero-time            If a formatted date ends with "T00:00:00+00:00", keep the time
                                 instead of removing it.
-<<<<<<< HEAD
-
     --input-tz=<string>         The timezone to use for the input date if the date does not have
                                 timezone specified. The timezone must be a valid IANA timezone name or
                                 the string "local" for the local timezone.
@@ -79,13 +77,10 @@
                                 Shortcut for --input-tz and --output-tz set to the same timezone.
                                 The timezone must be a valid IANA timezone name or the string "local".
     --utc                       Shortcut for --input-tz and --output-tz set to UTC.
-    --zulu                      Shortcut for --output-tz set to UTC and --formatstr set to "%Y-%m-%dT%H:%M:%SZ".                                
-
-=======
+    --zulu                      Shortcut for --output-tz set to UTC and --formatstr set to "%Y-%m-%dT%H:%M:%SZ".
     -R, --ts-resolution <res>   The resolution to use when parsing Unix timestamps.
                                 Valid values are "sec", "milli", "micro", "nano".
                                 [default: sec]
->>>>>>> 5bbb4699
     -j, --jobs <arg>            The number of jobs to run in parallel.
                                 When not set, the number of jobs is set to the number of CPUs detected.
     -b, --batch <size>          The number of rows per batch to load into memory, before running in parallel.
