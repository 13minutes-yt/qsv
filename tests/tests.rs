#![allow(dead_code)]

#[macro_use]
extern crate log;
#[macro_use]
extern crate serde_derive;

extern crate csv;
extern crate filetime;
extern crate quickcheck;
extern crate rand;
extern crate stats;

use std::fmt;
use std::mem::transmute;
use std::ops;

use quickcheck::{Arbitrary, Gen, QuickCheck, StdGen, Testable};
use rand::{Rng, thread_rng};

macro_rules! svec[
    ($($x:expr),*) => (
        vec![$($x),*].into_iter()
                     .map(|s: &'static str| s.to_string())
                     .collect::<Vec<String>>()
    );
    ($($x:expr,)*) => (svec![$($x),*]);
];

macro_rules! rassert_eq {
    ($given:expr, $expected:expr) => ({assert_eq!($given, $expected); true});
}

mod workdir;

mod test_behead;
mod test_cat;
mod test_count;
<<<<<<< HEAD
mod test_explode;
=======
mod test_enumerate;
>>>>>>> enumerate-cmd
mod test_fixlengths;
mod test_flatten;
mod test_fmt;
mod test_frequency;
mod test_headers;
mod test_index;
mod test_join;
mod test_partition;
<<<<<<< HEAD
mod test_pseudo;
=======
mod test_replace;
>>>>>>> 781b7037
mod test_reverse;
mod test_search;
mod test_select;
mod test_slice;
mod test_sort;
mod test_split;
mod test_stats;
mod test_table;

fn qcheck<T: Testable>(p: T) {
    QuickCheck::new().gen(StdGen::new(thread_rng(), 5)).quickcheck(p);
}

fn qcheck_sized<T: Testable>(p: T, size: usize) {
    QuickCheck::new().gen(StdGen::new(thread_rng(), size)).quickcheck(p);
}

pub type CsvVecs = Vec<Vec<String>>;

pub trait Csv {
    fn to_vecs(self) -> CsvVecs;
    fn from_vecs(CsvVecs) -> Self;
}

impl Csv for CsvVecs {
    fn to_vecs(self) -> CsvVecs { self }
    fn from_vecs(vecs: CsvVecs) -> CsvVecs { vecs }
}

#[derive(Clone, Eq, Ord, PartialEq, PartialOrd)]
struct CsvRecord(Vec<String>);

impl CsvRecord {
    fn unwrap(self) -> Vec<String> {
        let CsvRecord(v) = self;
        v
    }
}

impl ops::Deref for CsvRecord {
    type Target = [String];
    fn deref<'a>(&'a self) -> &'a [String] { &*self.0 }
}

impl fmt::Debug for CsvRecord {
    fn fmt(&self, f: &mut fmt::Formatter) -> fmt::Result {
        let bytes: Vec<_> = self.iter()
                                .map(|s| s.as_bytes())
                                .collect();
        write!(f, "{:?}", bytes)
    }
}

impl Arbitrary for CsvRecord {
    fn arbitrary<G: Gen>(g: &mut G) -> CsvRecord {
        let size = { let s = g.size(); g.gen_range(1, s) };
        CsvRecord((0..size).map(|_| Arbitrary::arbitrary(g)).collect())
    }

    fn shrink(&self) -> Box<Iterator<Item=CsvRecord>+'static> {
        Box::new(self.clone().unwrap()
                     .shrink().filter(|r| r.len() > 0).map(CsvRecord))
    }
}

impl Csv for Vec<CsvRecord> {
    fn to_vecs(self) -> CsvVecs {
        unsafe { transmute(self) }
    }
    fn from_vecs(vecs: CsvVecs) -> Vec<CsvRecord> {
        unsafe { transmute(vecs) }
    }
}

#[derive(Clone, Debug, Eq, Ord, PartialOrd)]
struct CsvData {
    data: Vec<CsvRecord>,
}

impl CsvData {
    fn unwrap(self) -> Vec<CsvRecord> { self.data }

    fn len(&self) -> usize { (&**self).len() }

    fn is_empty(&self) -> bool { self.len() == 0 }
}

impl ops::Deref for CsvData {
    type Target = [CsvRecord];
    fn deref<'a>(&'a self) -> &'a [CsvRecord] { &*self.data }
}

impl Arbitrary for CsvData {
    fn arbitrary<G: Gen>(g: &mut G) -> CsvData {
        let record_len = { let s = g.size(); g.gen_range(1, s) };
        let num_records: usize = g.gen_range(0, 100);
        CsvData{
            data: (0..num_records).map(|_| {
                CsvRecord((0..record_len)
                          .map(|_| Arbitrary::arbitrary(g))
                          .collect())
            }).collect(),
        }
    }

    fn shrink(&self) -> Box<Iterator<Item=CsvData>+'static> {
        let len = if self.is_empty() { 0 } else { self[0].len() };
        let mut rows: Vec<CsvData> =
            self.clone()
                .unwrap()
                .shrink()
                .filter(|rows| rows.iter().all(|r| r.len() == len))
                .map(|rows| CsvData { data: rows })
                .collect();
        // We should also introduce CSV data with fewer columns...
        if len > 1 {
            rows.extend(
                self.clone()
                    .unwrap()
                    .shrink()
                    .filter(|rows|
                        rows.iter().all(|r| r.len() == len - 1))
                    .map(|rows| CsvData { data: rows }));
        }
        Box::new(rows.into_iter())
    }
}

impl Csv for CsvData {
    fn to_vecs(self) -> CsvVecs { unsafe { transmute(self.data) } }
    fn from_vecs(vecs: CsvVecs) -> CsvData {
        CsvData {
            data: unsafe { transmute(vecs) },
        }
    }
}

impl PartialEq for CsvData {
    fn eq(&self, other: &CsvData) -> bool {
        (self.data.is_empty() && other.data.is_empty())
        || self.data == other.data
    }
}<|MERGE_RESOLUTION|>--- conflicted
+++ resolved
@@ -36,11 +36,8 @@
 mod test_behead;
 mod test_cat;
 mod test_count;
-<<<<<<< HEAD
 mod test_explode;
-=======
 mod test_enumerate;
->>>>>>> enumerate-cmd
 mod test_fixlengths;
 mod test_flatten;
 mod test_fmt;
@@ -49,11 +46,8 @@
 mod test_index;
 mod test_join;
 mod test_partition;
-<<<<<<< HEAD
 mod test_pseudo;
-=======
 mod test_replace;
->>>>>>> 781b7037
 mod test_reverse;
 mod test_search;
 mod test_select;
